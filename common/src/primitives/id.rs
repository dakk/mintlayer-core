// Copyright (c) 2021 RBB S.r.l
// opensource@mintlayer.org
// SPDX-License-Identifier: MIT
// Licensed under the MIT License;
// you may not use this file except in compliance with the License.
// You may obtain a copy of the License at
//
// 	http://spdx.org/licenses/MIT
//
// Unless required by applicable law or agreed to in writing, software
// distributed under the License is distributed on an "AS IS" BASIS,
// WITHOUT WARRANTIES OR CONDITIONS OF ANY KIND, either express or implied.
// See the License for the specific language governing permissions and
// limitations under the License.
//
// Author(s): S. Afach

use crate::{construct_fixed_hash, Uint256};
use generic_array::{typenum, GenericArray};
use parity_scale_codec::{Decode, Encode};

construct_fixed_hash! {
    #[derive(Encode, Decode)]
    pub struct H256(32);
}

impl From<GenericArray<u8, typenum::U32>> for H256 {
    fn from(val: GenericArray<u8, typenum::U32>) -> Self {
        Self(val.into())
    }
}

impl From<H256> for Uint256 {
    fn from(hash: H256) -> Self {
        Uint256::from(hash.0)
    }
}

impl From<Uint256> for H256 {
    fn from(val: Uint256) -> Self {
        H256(val.to_bytes())
    }
}

#[derive(Debug, Clone, PartialEq, Eq, Encode, Decode)]
pub struct Id<T: ?Sized> {
    id: H256,
    _shadow: std::marker::PhantomData<T>,
}

<<<<<<< HEAD
// We implement Ord manually to avoid it getting inherited to T through PhantomData, because Id having Ord doesn't mean T requiring Ord
impl<T: Eq> Ord for Id<T> {
    fn cmp(&self, other: &Self) -> std::cmp::Ordering {
        self.id.cmp(&other.id)
    }
}

// We implement PartialOrd manually to avoid it getting inherited to T through PhantomData, because Id having PartialOrd doesn't mean T requiring Ord
impl<T: Eq> PartialOrd for Id<T> {
    fn partial_cmp(&self, other: &Self) -> Option<std::cmp::Ordering> {
        self.id.partial_cmp(&other.id)
=======
impl<T: Eq> From<H256> for Id<T> {
    fn from(hash: H256) -> Self {
        Self::new(&hash)
>>>>>>> 6eab2c34
    }
}

impl<T> Id<T> {
    pub fn get(&self) -> H256 {
        self.id
    }

    pub fn new(h: &H256) -> Self {
        Self {
            id: *h,
            _shadow: std::marker::PhantomData,
        }
    }
}

impl<T> AsRef<[u8]> for Id<T> {
    fn as_ref(&self) -> &[u8] {
        &self.id[..]
    }
}

/// a trait for objects that deserve having a unique id with implementations to how to ID them
pub trait Idable<T: ?Sized> {
    fn get_id(&self) -> Id<Self>;
}

#[allow(dead_code)]
pub type DataID = H256;

// we use a cropping stream (64 => 32) because
// we want a hash result to H256 and a byte array
// of the hash to be identical, while benefiting
// from a strong and software-friendly hash function;
// both the hashing methods below should produce the
// same result
pub type DefaultHashAlgo = crypto::hash::Blake2b32;
pub type DefaultHashAlgoStream = crypto::hash::Blake2b32Stream;

/// Hash given slice using the default hash
pub fn default_hash<T: AsRef<[u8]> + Clone>(data: T) -> H256 {
    crypto::hash::hash::<DefaultHashAlgo, _>(&data).into()
}

/// Feed the encoded version of given value into the default hasher
pub fn hash_encoded_to<T: Encode>(value: &T, hasher: &mut DefaultHashAlgoStream) {
    crate::primitives::hash_encoded::hash_encoded_to(value, hasher)
}

/// Hash the encoded version of given value using the default hash
pub fn hash_encoded<T: Encode>(value: &T) -> H256 {
    use crypto::hash::StreamHasher;
    let mut hasher = DefaultHashAlgoStream::new();
    hash_encoded_to(value, &mut hasher);
    hasher.finalize().into()
}

#[cfg(test)]
mod tests {
    use super::*;
    use crypto::hash::StreamHasher;
    use hex::FromHex;
    use std::str::FromStr;

    #[test]
    fn hashes_stream_and_msg_identical() {
        use rand::Rng;
        let random_bytes = rand::thread_rng().gen::<[u8; H256::len_bytes()]>();

        let h1 = default_hash(random_bytes);
        let mut hash_stream = DefaultHashAlgoStream::new();
        hash_stream.write(random_bytes);
        let h2 = hash_stream.finalize();

        assert_eq!(h1, h2.into());

        let h3 = crypto::hash::hash::<DefaultHashAlgo, _>(&random_bytes);

        assert_eq!(h1, h3.into());
    }

    #[test]
    fn h256_to_uint256_and_vice_versa() {
        fn check(value: &str) {
            let hash_value = H256::from_str(value).expect("nothing wrong");
            let uint_value = Uint256::from(hash_value);

            let hash_str = format!("{:?}", hash_value);
            let uint_str = format!("{:?}", uint_value);
            assert_eq!(hash_str, uint_str);

            // make sure the position of the bytes are the same.
            assert_eq!(hash_value.0, uint_value.to_bytes());
            assert_eq!(hash_value, H256::from(uint_value));
        }

        check("000000000000000000059fa50103b9683e51e5aba83b8a34c9b98ce67d66136c");
        check("000000000000000004ec466ce4732fe6f1ed1cddc2ed4b328fff5224276e3f6f");
        check("000000006a625f06636b8bb6ac7b960a8d03705d1ace08b1a19da3fdcc99ddbd");
    }

    #[test]
    fn h256_and_uint256_from_bytes_and_bytes_form() {
        fn check(hex: &str) {
            // reverse pairs of bytes as hex
            let hex_reversed =
                String::from_utf8(hex.as_bytes().chunks(2).rev().collect::<Vec<&[u8]>>().concat())
                    .unwrap();

            let bytes: Vec<u8> = FromHex::from_hex(hex_reversed).unwrap();
            let bytes = bytes.as_slice();
            let h = H256::from_str(hex).unwrap();
            let u = Uint256::from_bytes(bytes.try_into().unwrap());
            assert_eq!(h.as_bytes(), bytes);
            assert_eq!(u.to_bytes(), bytes);
        }
        check("0000000000000000000000000000000000000000000000000000000000000000");
        check("0000000000000000000000000000000000000000000000000000000000000001");
        check("000000006a625f06636b8bb6ac7b960a8d03705d1ace08b1a19da3fdcc99ddbd");
        check("02f0000ff000000004ec466ce4732fe6f1ed1cddc2ed4b328fff5224276e3f6f");
        check("000000000000000000059fa50103b9683e51e5aba83b8a34c9b98ce67d66136c");
    }
}<|MERGE_RESOLUTION|>--- conflicted
+++ resolved
@@ -48,7 +48,6 @@
     _shadow: std::marker::PhantomData<T>,
 }
 
-<<<<<<< HEAD
 // We implement Ord manually to avoid it getting inherited to T through PhantomData, because Id having Ord doesn't mean T requiring Ord
 impl<T: Eq> Ord for Id<T> {
     fn cmp(&self, other: &Self) -> std::cmp::Ordering {
@@ -60,11 +59,12 @@
 impl<T: Eq> PartialOrd for Id<T> {
     fn partial_cmp(&self, other: &Self) -> Option<std::cmp::Ordering> {
         self.id.partial_cmp(&other.id)
-=======
+    }
+}
+
 impl<T: Eq> From<H256> for Id<T> {
     fn from(hash: H256) -> Self {
         Self::new(&hash)
->>>>>>> 6eab2c34
     }
 }
 
