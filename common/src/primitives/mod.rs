--- conflicted
+++ resolved
@@ -16,22 +16,15 @@
 // Author(s): S. Afach
 
 pub mod amount;
-pub mod compact;
 pub mod encoding;
 pub mod error;
 pub mod height;
 pub mod id;
 pub mod merkle;
-<<<<<<< HEAD
-pub mod time;
-
-=======
 pub mod uint;
->>>>>>> 0643d098
 pub mod version;
 
 pub use amount::Amount;
-pub use compact::Compact;
 pub use encoding::{Bech32Error, DecodedBech32};
 pub use height::BlockHeight;
 pub use id::{DataID, Id, Idable, H256};
