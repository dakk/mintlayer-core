// Copyright (c) 2022 RBB S.r.l
// opensource@mintlayer.org
// SPDX-License-Identifier: MIT
// Licensed under the MIT License;
// you may not use this file except in compliance with the License.
// You may obtain a copy of the License at
//
// 	http://spdx.org/licenses/MIT
//
// Unless required by applicable law or agreed to in writing, software
// distributed under the License is distributed on an "AS IS" BASIS,
// WITHOUT WARRANTIES OR CONDITIONS OF ANY KIND, either express or implied.
// See the License for the specific language governing permissions and
// limitations under the License.
//
// Author(s): S. Afach, A. Sinitsyn

use crate::detail::tests::test_framework::BlockTestFramework;
use crate::detail::tests::*;
use crate::make_consensus;
use blockchain_storage::Store;
use common::chain::block::consensus_data::PoWData;
use common::chain::config::create_unit_test_config;
use common::chain::config::TestChainConfig;
use common::chain::ConsensusUpgrade;
use common::chain::NetUpgrades;
use common::chain::OutputSpentState;
use common::chain::UpgradeVersion;
use common::primitives::Compact;
use common::Uint256;

#[test]
fn test_process_genesis_block_wrong_block_source() {
    common::concurrency::model(|| {
        // Genesis can't be from Peer, test it
        let config = Arc::new(create_unit_test_config());
        let storage = Store::new_empty().unwrap();
        let mut consensus = Consensus::new_no_genesis(config.clone(), storage).unwrap();

        // process the genesis block
        let block_source = BlockSource::Peer;
        let result = consensus.process_block(config.genesis_block().clone(), block_source);
        assert_eq!(result.unwrap_err(), BlockError::InvalidBlockSource);
    });
}

#[test]
fn test_process_genesis_block() {
    common::concurrency::model(|| {
        // This test process only Genesis block
        let config = Arc::new(create_unit_test_config());
        let storage = Store::new_empty().unwrap();
        let mut consensus = Consensus::new_no_genesis(config, storage).unwrap();

        // process the genesis block
        let block_source = BlockSource::Local;
        let block_index = consensus
            .process_block(consensus.chain_config.genesis_block().clone(), block_source)
            .ok()
            .flatten()
            .unwrap();
        assert_eq!(
            consensus
                .blockchain_storage
                .get_best_block_id()
                .expect(ERR_BEST_BLOCK_NOT_FOUND),
            Some(consensus.chain_config.genesis_block().get_id())
        );
        assert_eq!(block_index.get_prev_block_id(), &None);
        assert_eq!(block_index.get_chain_trust(), 1);
        assert_eq!(block_index.get_block_height(), BlockHeight::new(0));
    });
}

#[test]
fn test_orphans_chains() {
    common::concurrency::model(|| {
        let config = Arc::new(create_unit_test_config());
        let storage = Store::new_empty().unwrap();
        let mut consensus = Consensus::new(config, storage).unwrap();

        // Process the orphan block
        let new_block = consensus.chain_config.genesis_block().clone();
        for _ in 0..255 {
            let new_block = produce_test_block(&new_block, true);
            assert_eq!(
                consensus.process_block(new_block.clone(), BlockSource::Local).unwrap_err(),
                BlockError::Orphan
            );
        }
    });
}

#[test]
fn test_empty_consensus() {
    common::concurrency::model(|| {
        // No genesis
        let config = Arc::new(create_unit_test_config());
        let storage = Store::new_empty().unwrap();
        let consensus = Consensus::new_no_genesis(config, storage).unwrap();
        assert!(consensus.get_best_block_id().unwrap().is_none());
        assert!(consensus
            .blockchain_storage
            .get_block(consensus.chain_config.genesis_block().get_id())
            .unwrap()
            .is_none());
        // Let's add genesis
        let config = Arc::new(create_unit_test_config());
        let storage = Store::new_empty().unwrap();
        let consensus = Consensus::new(config, storage).unwrap();
        assert!(consensus.get_best_block_id().unwrap().is_some());
        assert!(
            consensus.get_best_block_id().ok().flatten().unwrap()
                == consensus.chain_config.genesis_block().get_id()
        );
        assert!(consensus
            .blockchain_storage
            .get_block(consensus.chain_config.genesis_block().get_id())
            .unwrap()
            .is_some());
        assert!(
            consensus
                .blockchain_storage
                .get_block(consensus.chain_config.genesis_block().get_id())
                .unwrap()
                .unwrap()
                .get_id()
                == consensus.chain_config.genesis_block().get_id()
        );
    });
}

#[test]
fn test_spend_inputs_simple() {
    common::concurrency::model(|| {
        let mut consensus = setup_consensus();

        // Create a new block
        let block = produce_test_block(consensus.chain_config.genesis_block(), false);

        // Check that all tx not in the main chain
        for tx in block.transactions() {
            assert!(
                consensus
                    .blockchain_storage
                    .get_mainchain_tx_index(&OutPointSourceId::from(tx.get_id()))
                    .expect(ERR_STORAGE_FAIL)
                    == None
            );
        }

        // Process the second block
        let new_id = Some(block.get_id());
        assert!(consensus.process_block(block.clone(), BlockSource::Local).is_ok());
        assert_eq!(
            consensus
                .blockchain_storage
                .get_best_block_id()
                .expect(ERR_BEST_BLOCK_NOT_FOUND),
            new_id
        );

        // Check that tx inputs in the main chain and not spend
        for tx in block.transactions() {
            let tx_index = consensus
                .blockchain_storage
                .get_mainchain_tx_index(&OutPointSourceId::from(tx.get_id()))
                .expect("Not found mainchain tx index")
                .expect(ERR_STORAGE_FAIL);

            for input in tx.get_inputs() {
                if tx_index
                    .get_spent_state(input.get_outpoint().get_output_index())
                    .expect("Unable to get spent state")
                    != OutputSpentState::Unspent
                {
                    panic!("Tx input can't be spent");
                }
            }
        }
    });
}

#[test]
fn test_straight_chain() {
    common::concurrency::model(|| {
        const COUNT_BLOCKS: usize = 255;
        // In this test, processing a few correct blocks in a single chain
        let config = Arc::new(create_unit_test_config());
        let storage = Store::new_empty().unwrap();
        let mut consensus = Consensus::new_no_genesis(config, storage).unwrap();

        // process the genesis block
        let block_source = BlockSource::Local;
        let mut block_index = consensus
            .process_block(consensus.chain_config.genesis_block().clone(), block_source)
            .ok()
            .flatten()
            .expect("Unable to process genesis block");
        assert_eq!(
            consensus
                .blockchain_storage
                .get_best_block_id()
                .expect(ERR_BEST_BLOCK_NOT_FOUND),
            Some(consensus.chain_config.genesis_block().get_id())
        );
        assert_eq!(
            block_index.get_block_id(),
            &consensus.chain_config.genesis_block().get_id()
        );
        assert_eq!(block_index.get_prev_block_id(), &None);
        // TODO: ensure that block at height is tested after removing the next
        assert_eq!(block_index.get_chain_trust(), 1);
        assert_eq!(block_index.get_block_height(), BlockHeight::new(0));

        let mut prev_block = consensus.chain_config.genesis_block().clone();
        for _ in 0..COUNT_BLOCKS {
            let prev_block_id = block_index.get_block_id();
            let best_block_id = consensus
                .blockchain_storage
                .get_best_block_id()
                .ok()
                .flatten()
                .expect("Unable to get best block ID");
            assert_eq!(&best_block_id, block_index.get_block_id());
            let block_source = BlockSource::Peer;
            let new_block = produce_test_block(&prev_block, false);
            let new_block_index = dbg!(consensus.process_block(new_block.clone(), block_source))
                .ok()
                .flatten()
                .expect("Unable to process block");

            // TODO: ensure that block at height is tested after removing the next
            assert_eq!(
                new_block_index.get_prev_block_id().as_ref(),
                Some(prev_block_id)
            );
            assert!(new_block_index.get_chain_trust() > block_index.get_chain_trust());
            assert_eq!(
                new_block_index.get_block_height(),
                block_index.get_block_height().next_height()
            );

            block_index = new_block_index;
            prev_block = new_block;
        }
    });
}

#[test]
fn test_get_ancestor() {
    use crate::detail::tests::test_framework::BlockTestFramework;
    let mut btf = BlockTestFramework::new();

    // We will create two chains that split at height 100
    const SPLIT_HEIGHT: usize = 100;
    const ANCESTOR_HEIGHT: usize = 50;
    const FIRST_CHAIN_HEIGHT: usize = 500;
    const SECOND_CHAIN_LENGTH: usize = 300;
    btf.create_chain(&btf.genesis().get_id(), SPLIT_HEIGHT)
        .expect("Chain creation to succeed");

    let ancestor = btf.block_indexes[ANCESTOR_HEIGHT].clone();
    let split = btf.block_indexes[SPLIT_HEIGHT].clone();

    // Create the first chain and test get_ancestor for this chain's  last block
    btf.create_chain(split.get_block_id(), FIRST_CHAIN_HEIGHT - SPLIT_HEIGHT)
        .expect("second chain");
    let last_block_in_first_chain =
        btf.block_indexes.last().expect("last block in first chain").clone();

    const ANCESTOR_IN_FIRST_CHAIN_HEIGHT: usize = 400;
    let ancestor_in_first_chain = btf
        .block_indexes
        .get(ANCESTOR_IN_FIRST_CHAIN_HEIGHT)
        .expect("ancestor in first chain")
        .clone();

    assert_eq!(
        last_block_in_first_chain.get_block_id(),
        btf.consensus
            .make_db_tx()
            .get_ancestor(
                &last_block_in_first_chain,
                u64::try_from(FIRST_CHAIN_HEIGHT).unwrap().into()
            )
            .expect("ancestor")
            .get_block_id()
    );

    assert_eq!(
        ancestor.get_block_id(),
        btf.consensus
            .make_db_tx()
            .get_ancestor(
                &last_block_in_first_chain,
                u64::try_from(ANCESTOR_HEIGHT).unwrap().into()
            )
            .expect("ancestor")
            .get_block_id()
    );

    assert_eq!(
        ancestor_in_first_chain.get_block_id(),
        btf.consensus
            .make_db_tx()
            .get_ancestor(
                &last_block_in_first_chain,
                u64::try_from(ANCESTOR_IN_FIRST_CHAIN_HEIGHT).unwrap().into()
            )
            .expect("ancestor in first chain")
            .get_block_id()
    );

    // Create a second chain and test get_ancestor for this chain's last block
    btf.create_chain(split.get_block_id(), SECOND_CHAIN_LENGTH - SPLIT_HEIGHT)
        .expect("second chain");
    let last_block_in_second_chain =
        btf.block_indexes.last().expect("last block in first chain").clone();
    assert_eq!(
        ancestor.get_block_id(),
        btf.consensus
            .make_db_tx()
            .get_ancestor(
                &last_block_in_second_chain,
                u64::try_from(ANCESTOR_HEIGHT).unwrap().into()
            )
            .expect("ancestor")
            .get_block_id()
    );

    assert_eq!(
        BlockError::InvalidAncestorHeight {
            ancestor_height: u64::try_from(SECOND_CHAIN_LENGTH + 1).unwrap().into(),
            block_height: u64::try_from(SECOND_CHAIN_LENGTH).unwrap().into(),
        },
        btf.consensus
            .make_db_tx()
            .get_ancestor(
                &last_block_in_second_chain,
                u64::try_from(SECOND_CHAIN_LENGTH + 1).unwrap().into()
            )
            .unwrap_err()
    );
}

#[test]
fn test_last_common_ancestor() {
    use crate::detail::tests::test_framework::BlockTestFramework;
    let mut btf = BlockTestFramework::new();

    // We will create two chains that split at height 100
    const SPLIT_HEIGHT: usize = 100;
    const FIRST_CHAIN_HEIGHT: usize = 500;
    const SECOND_CHAIN_LENGTH: usize = 300;
    btf.create_chain(&btf.genesis().get_id(), SPLIT_HEIGHT)
        .expect("Chain creation to succeed");
    let genesis = btf.block_indexes.get(0).expect("genesis_block").clone();
    let split = btf.block_indexes[SPLIT_HEIGHT].clone();

    // First branch of fork
    btf.create_chain(split.get_block_id(), FIRST_CHAIN_HEIGHT - SPLIT_HEIGHT)
        .expect("Chain creation to succeed");
    let last_block_in_first_chain =
        btf.block_indexes.last().expect("last block in first chain").clone();

    // Second branch of fork
    btf.create_chain(split.get_block_id(), SECOND_CHAIN_LENGTH - SPLIT_HEIGHT)
        .expect("second chain");
    let last_block_in_second_chain =
        btf.block_indexes.last().expect("last block in first chain").clone();

    assert_eq!(
        btf.consensus
            .make_db_tx()
            .last_common_ancestor(&last_block_in_first_chain, &last_block_in_second_chain)
            .unwrap()
            .get_block_id(),
        split.get_block_id()
    );

    assert_eq!(
        btf.consensus
            .make_db_tx()
            .last_common_ancestor(&last_block_in_second_chain, &last_block_in_first_chain)
            .unwrap()
            .get_block_id(),
        split.get_block_id()
    );

    assert_eq!(
        btf.consensus
            .make_db_tx()
            .last_common_ancestor(&last_block_in_first_chain, &last_block_in_first_chain)
            .unwrap()
            .get_block_id(),
        last_block_in_first_chain.get_block_id()
    );

    assert_eq!(
        btf.consensus
            .make_db_tx()
            .last_common_ancestor(&genesis, &split)
            .unwrap()
            .get_block_id(),
        genesis.get_block_id()
    );
}

#[test]
fn test_consensus_type() {
    use common::chain::ConsensusUpgrade;
    use common::chain::NetUpgrades;
    use common::chain::UpgradeVersion;
    use common::Uint256;

    let ignore_consensus = BlockHeight::new(0);
    let pow = BlockHeight::new(5);
    let ignore_again = BlockHeight::new(10);
    let pow_again = BlockHeight::new(15);

    let min_difficulty =
        Uint256([0xFFFFFFFFFFFFFFFF, 0xFFFFFFFFFFFFFFFF, 0xFFFFFFFFFFFFFFFF, 0xFFFFFFFFFFFFFFFF]);

    let upgrades = vec![
        (
            ignore_consensus,
            UpgradeVersion::ConsensusUpgrade(ConsensusUpgrade::IgnoreConsensus),
        ),
        (
            pow,
            UpgradeVersion::ConsensusUpgrade(ConsensusUpgrade::PoW {
                initial_difficulty: min_difficulty.into(),
            }),
        ),
        (
            ignore_again,
            UpgradeVersion::ConsensusUpgrade(ConsensusUpgrade::IgnoreConsensus),
        ),
        (
            pow_again,
            UpgradeVersion::ConsensusUpgrade(ConsensusUpgrade::PoW {
                initial_difficulty: min_difficulty.into(),
            }),
        ),
    ];

    let net_upgrades = NetUpgrades::initialize(upgrades).expect("valid netupgrades");

    // Internally this calls Consensus::new, which processes the genesis block
    // This should succeed because TestChainConfig by default uses create_mainnet_genesis to
    // create the genesis_block, and this function creates a genesis block with
    // ConsenssuData::None, which agreess with the net_upgrades we defined above.
    let config = TestChainConfig::new().with_net_upgrades(net_upgrades).build();
    let consensus = ConsensusBuilder::new().with_config(config).build();

    let mut btf = BlockTestFramework::with_consensus(consensus);

    // The next block will have height 1. At this height, we are still under IngoreConsenssu, so
    // processing a block with PoWData will fail
    let pow_block = produce_test_block_with_consensus_data(
        btf.genesis(),
        false,
        ConsensusData::PoW(PoWData::new(Compact(0), 0, vec![])),
    );
    assert!(matches!(
        btf.add_special_block(pow_block),
        Err(BlockError::ConsensusTypeMismatch(..))
    ));

    // Create 4 more blocks with Consensus Nonw
    btf.create_chain(&btf.genesis().get_id(), 4).expect("chain creation");

    // The next block will be at height 5, so it is expected to be a PoW block. Let's crate a block
    // with ConsensusData::None and see that adding it fails
    let block_without_consensus_data = produce_test_block_with_consensus_data(
        &btf.get_block(btf.block_indexes[4].get_block_id().clone()).unwrap().unwrap(),
        false,
        ConsensusData::None,
    );
    assert!(matches!(
        btf.add_special_block(block_without_consensus_data),
        Err(BlockError::ConsensusTypeMismatch(..))
    ));

    // Mine blocks 5-9 with minimal difficulty, as expected by net upgrades
    for i in 5..10 {
        let prev_block =
            btf.get_block(btf.block_indexes[i - 1].get_block_id().clone()).unwrap().unwrap();
        let mut mined_block = btf.random_block(&prev_block, None);
        let bits = min_difficulty.into();
        assert!(
            crate::detail::pow::work::mine(&mut mined_block, u128::MAX, bits, vec![])
                .expect("Unexpected conversion error")
        );
        assert!(btf.add_special_block(mined_block).is_ok());
    }

    // Block 10 should ignore consensus according to net upgrades. The following Pow block should
    // fail.
    let prev_block = btf.get_block(btf.block_indexes[9].get_block_id().clone()).unwrap().unwrap();
    let mut mined_block = btf.random_block(&prev_block, None);
    let bits = min_difficulty.into();
    assert!(
        crate::detail::pow::work::mine(&mut mined_block, u128::MAX, bits, vec![])
            .expect("Unexpected conversion error")
    );
    assert!(matches!(
        btf.add_special_block(mined_block),
        Err(BlockError::ConsensusTypeMismatch(..))
    ));

    // Create blocks 10-14 without consensus data as required by net_upgrades
    btf.create_chain(&prev_block.get_id(), 5).expect("chain creation");

    // At height 15 we are again proof of work, ignoring consensus should fail
    let prev_block = btf.get_block(btf.block_indexes[14].get_block_id().clone()).unwrap().unwrap();
    let block_without_consensus_data =
        produce_test_block_with_consensus_data(&prev_block, false, ConsensusData::None);
    assert!(matches!(
        btf.add_special_block(block_without_consensus_data),
        Err(BlockError::ConsensusTypeMismatch(..))
    ));

    // Mining should work
    for i in 15..20 {
        let prev_block =
            btf.get_block(btf.block_indexes[i - 1].get_block_id().clone()).unwrap().unwrap();
        let mut mined_block = btf.random_block(&prev_block, None);
        let bits = min_difficulty.into();
        assert!(
            crate::detail::pow::work::mine(&mut mined_block, u128::MAX, bits, vec![])
                .expect("Unexpected conversion error")
        );
        assert!(btf.add_special_block(mined_block).is_ok());
    }
}

fn make_invalid_pow_block(
    block: &mut Block,
    max_nonce: u128,
    bits: Compact,
) -> Result<bool, BlockError> {
    let mut data = PoWData::new(bits, 0, vec![]);
    for nonce in 0..max_nonce {
        data.update_nonce(nonce);
        block.update_consensus_data(ConsensusData::PoW(data.clone()));

        if !crate::detail::pow::work::check_proof_of_work(block.get_id().get(), bits)? {
            return Ok(true);
        }
    }

    Ok(false)
}

#[test]
fn test_pow() {
    let ignore_consensus = BlockHeight::new(0);
    let pow_consensus = BlockHeight::new(1);
    let difficulty =
        Uint256([0xFFFFFFFFFFFFFFFF, 0xFFFFFFFFFFFFFFFF, 0xFFFFFFFFFFFFFFFF, 0x0FFFFFFFFFFFFFFF]);

    let upgrades = vec![
        (
            ignore_consensus,
            UpgradeVersion::ConsensusUpgrade(ConsensusUpgrade::IgnoreConsensus),
        ),
        (
            pow_consensus,
            UpgradeVersion::ConsensusUpgrade(ConsensusUpgrade::PoW {
                initial_difficulty: difficulty.into(),
            }),
        ),
    ];

    let net_upgrades = NetUpgrades::initialize(upgrades).expect("valid netupgrades");

    // Internally this calls Consensus::new, which processes the genesis block
    // This should succeed because TestChainConfig by default uses create_mainnet_genesis to
    // create the genesis_block, and this function creates a genesis block with
    // ConsenssuData::None, which agreess with the net_upgrades we defined above.
    let config = TestChainConfig::new().with_net_upgrades(net_upgrades).build();
    let consensus = ConsensusBuilder::new().with_config(config).build();

    let mut btf = BlockTestFramework::with_consensus(consensus);

    // Let's create a block with random (invalid) PoW data and see that it fails the consensus
    // checks
    let prev_block = btf
        .get_block(
            btf.block_indexes
                .last()
                .expect("genesis should be there")
                .get_block_id()
                .clone(),
        )
        .unwrap()
        .unwrap();
    let mut random_invalid_block = btf.random_block(&prev_block, None);
    make_invalid_pow_block(&mut random_invalid_block, u128::MAX, difficulty.into())
        .expect("generate invalid block");
    let res = btf.add_special_block(random_invalid_block.clone());
    assert!(matches!(res, Err(BlockError::InvalidPoW)));

    // Now let's actually mine the block, i.e. find valid PoW and see that consensus checks pass
    let mut valid_block = random_invalid_block;
    let bits = difficulty.into();
    assert!(
        crate::detail::pow::work::mine(&mut valid_block, u128::MAX, bits, vec![])
            .expect("Unexpected conversion error")
    );
<<<<<<< HEAD
    btf.add_special_block(valid_block.clone()).unwrap();
=======
    assert!(btf.add_special_block(valid_block.clone()).is_ok());
}

#[test]
fn test_mainnet_initialization() {
    let config = Arc::new(common::chain::config::create_mainnet());
    let storage = Store::new_empty().unwrap();
    let _consensus = make_consensus(config, storage).unwrap();
>>>>>>> fa9abc95
}<|MERGE_RESOLUTION|>--- conflicted
+++ resolved
@@ -610,10 +610,7 @@
         crate::detail::pow::work::mine(&mut valid_block, u128::MAX, bits, vec![])
             .expect("Unexpected conversion error")
     );
-<<<<<<< HEAD
     btf.add_special_block(valid_block.clone()).unwrap();
-=======
-    assert!(btf.add_special_block(valid_block.clone()).is_ok());
 }
 
 #[test]
@@ -621,5 +618,4 @@
     let config = Arc::new(common::chain::config::create_mainnet());
     let storage = Store::new_empty().unwrap();
     let _consensus = make_consensus(config, storage).unwrap();
->>>>>>> fa9abc95
 }